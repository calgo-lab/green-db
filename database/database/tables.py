--- conflicted
+++ resolved
@@ -102,38 +102,35 @@
     __tablename__ = TABLE_NAME_SCRAPING_OTTO
 
 
-<<<<<<< HEAD
-class AmazonScrapingTable(ScrapingBaseTable, ScrapingTable):
-    """
-    The actual scraping table for Amazon.
-=======
 class AsosScrapingTable(ScrapingBaseTable, ScrapingTable):
     """
     The actual scraping table for Asos.
->>>>>>> e3c89d6e
 
     Args:
         ScrapingBaseTable ([type]): `sqlalchemy` base class for the Scraping database
         ScrapingTable ([type]): To inherit the table definition
     """
 
-<<<<<<< HEAD
-    __tablename__ = TABLE_NAME_SCRAPING_AMAZON
-    
-=======
     __tablename__ = TABLE_NAME_SCRAPING_ASOS
 
->>>>>>> e3c89d6e
+
+class AmazonScrapingTable(ScrapingBaseTable, ScrapingTable):
+    """
+    The actual scraping table for Amazon.
+    Args:
+        ScrapingBaseTable ([type]): `sqlalchemy` base class for the Scraping database
+        ScrapingTable ([type]): To inherit the table definition
+    """
+
+    __tablename__ = TABLE_NAME_SCRAPING_AMAZON
+
 
 # Used to dynamically map a table name to the correct Table class.
 SCRAPING_TABLE_CLASS_FOR: Dict[str, Type[ScrapingTable]] = {
     TABLE_NAME_SCRAPING_ZALANDO: ZalandoScrapingTable,
     TABLE_NAME_SCRAPING_OTTO: OTTOScrapingTable,
-<<<<<<< HEAD
+    TABLE_NAME_SCRAPING_ASOS: AsosScrapingTable,
     TABLE_NAME_SCRAPING_AMAZON: AmazonScrapingTable,
-=======
-    TABLE_NAME_SCRAPING_ASOS: AsosScrapingTable,
->>>>>>> e3c89d6e
 }
 
 
