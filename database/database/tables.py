--- conflicted
+++ resolved
@@ -7,16 +7,10 @@
     TABLE_NAME_GREEN_DB,
     TABLE_NAME_SCRAPING_AMAZON_DE,
     TABLE_NAME_SCRAPING_AMAZON_FR,
-<<<<<<< HEAD
+    TABLE_NAME_SCRAPING_AMAZON_GB,
     TABLE_NAME_SCRAPING_ASOS_FR,
     TABLE_NAME_SCRAPING_HM_FR,
     TABLE_NAME_SCRAPING_OTTO_DE,
-=======
-    TABLE_NAME_SCRAPING_AMAZON_UK,
-    TABLE_NAME_SCRAPING_ASOS,
-    TABLE_NAME_SCRAPING_HM,
-    TABLE_NAME_SCRAPING_OTTO,
->>>>>>> cefb932d
     TABLE_NAME_SCRAPING_ZALANDO_DE,
     TABLE_NAME_SCRAPING_ZALANDO_FR,
     TABLE_NAME_SCRAPING_ZALANDO_GB,
@@ -187,7 +181,7 @@
     __tablename__ = TABLE_NAME_SCRAPING_AMAZON_FR
 
 
-class AmazonUkScrapingTable(ScrapingBaseTable, ScrapingTable):
+class AmazonGbScrapingTable(ScrapingBaseTable, ScrapingTable):
     """
     The actual scraping table for Amazon United Kingdom.
     Args:
@@ -195,7 +189,7 @@
         ScrapingTable ([type]): To inherit the table definition
     """
 
-    __tablename__ = TABLE_NAME_SCRAPING_AMAZON_UK
+    __tablename__ = TABLE_NAME_SCRAPING_AMAZON_GB
 
 
 # Used to dynamically map a table name to the correct Table class.
@@ -207,11 +201,8 @@
     TABLE_NAME_SCRAPING_ASOS_FR: AsosFrScrapingTable,
     TABLE_NAME_SCRAPING_AMAZON_DE: AmazonDeScrapingTable,
     TABLE_NAME_SCRAPING_AMAZON_FR: AmazonFrScrapingTable,
-<<<<<<< HEAD
+    TABLE_NAME_SCRAPING_AMAZON_GB: AmazonGbScrapingTable,
     TABLE_NAME_SCRAPING_HM_FR: HmFrScrapingTable,
-=======
-    TABLE_NAME_SCRAPING_AMAZON_UK: AmazonUkScrapingTable,
->>>>>>> cefb932d
 }
 
 
