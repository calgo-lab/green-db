from typing import Optional

from core import log
from core.constants import (
    TABLE_NAME_SCRAPING_AMAZON,
    TABLE_NAME_SCRAPING_ASOS,
    TABLE_NAME_SCRAPING_OTTO,
    TABLE_NAME_SCRAPING_ZALANDO_DE,
    TABLE_NAME_SCRAPING_ZALANDO_FR,
    TABLE_NAME_SCRAPING_ZALANDO_UK,
)
from core.domain import Product, ScrapedPage

from .extractors.amazon import extract_amazon  # type: ignore[attr-defined]

# Because we ignored the files `zalando.py` and `otto.py` we have to skip them here as well
from .extractors.asos import extract_asos  # type: ignore[attr-defined]
from .extractors.otto import extract_otto  # type: ignore[attr-defined]
from .extractors.zalando import extract_zalando  # type: ignore[attr-defined]
from .extractors.zalando_fr import extract_zalando_fr  # type: ignore[attr-defined]
from .extractors.zalando_uk import extract_zalando_uk  # type: ignore[attr-defined]
from .parse import parse_page

log.setup_logger(__name__)

# Maps a scraping table name to its extraction method
EXTRACTOR_FOR_TABLE_NAME = {
    TABLE_NAME_SCRAPING_ASOS: extract_asos,
    TABLE_NAME_SCRAPING_OTTO: extract_otto,
    TABLE_NAME_SCRAPING_ZALANDO_DE: extract_zalando,
    TABLE_NAME_SCRAPING_ZALANDO_FR: extract_zalando_fr,
<<<<<<< HEAD
    TABLE_NAME_SCRAPING_AMAZON: extract_amazon,
=======
    TABLE_NAME_SCRAPING_ZALANDO_UK: extract_zalando_uk,
>>>>>>> dec9bcf1
}


def extract_product(table_name: str, scraped_page: ScrapedPage) -> Optional[Product]:
    """
    Extract product attributes and sustainability information from the `scraped_page`'s HTML.

    Args:
        table_name (str): Necessary to find the right extractor function
        scraped_page (ScrapedPage): Domain object representation of scraping table

    Returns:
        Optional[Product]: Returns a valid `Product` object or `None` if extraction failed
    """

    parsed_page = parse_page(scraped_page)
    return EXTRACTOR_FOR_TABLE_NAME[table_name](parsed_page)<|MERGE_RESOLUTION|>--- conflicted
+++ resolved
@@ -25,15 +25,12 @@
 
 # Maps a scraping table name to its extraction method
 EXTRACTOR_FOR_TABLE_NAME = {
+    TABLE_NAME_SCRAPING_AMAZON: extract_amazon,
     TABLE_NAME_SCRAPING_ASOS: extract_asos,
     TABLE_NAME_SCRAPING_OTTO: extract_otto,
     TABLE_NAME_SCRAPING_ZALANDO_DE: extract_zalando,
     TABLE_NAME_SCRAPING_ZALANDO_FR: extract_zalando_fr,
-<<<<<<< HEAD
-    TABLE_NAME_SCRAPING_AMAZON: extract_amazon,
-=======
     TABLE_NAME_SCRAPING_ZALANDO_UK: extract_zalando_uk,
->>>>>>> dec9bcf1
 }
 
 
