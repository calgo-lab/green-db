from typing import Optional

from core import log
from core.constants import (
<<<<<<< HEAD
    TABLE_NAME_SCRAPING_OTTO,
    TABLE_NAME_SCRAPING_ZALANDO,
    TABLE_NAME_SCRAPING_ZALANDO_FR,
=======
    TABLE_NAME_SCRAPING_ASOS,
    TABLE_NAME_SCRAPING_OTTO,
    TABLE_NAME_SCRAPING_ZALANDO,
>>>>>>> 46c1961f
)
from core.domain import Product, ScrapedPage

# Because we ignored the files `zalando.py` and `otto.py` we have to skip them here as well
from .extractors.asos import extract_asos  # type: ignore[attr-defined]
from .extractors.otto import extract_otto  # type: ignore[attr-defined]
from .extractors.zalando import extract_zalando  # type: ignore[attr-defined]
from .extractors.zalando_fr import extract_zalando_fr  # type: ignore[attr-defined]
from .parse import parse_page

log.setup_logger(__name__)

# Maps a scraping table name to its extraction method
EXTRACTOR_FOR_TABLE_NAME = {
    TABLE_NAME_SCRAPING_OTTO: extract_otto,
    TABLE_NAME_SCRAPING_ZALANDO: extract_zalando,
<<<<<<< HEAD
    TABLE_NAME_SCRAPING_ZALANDO_FR: extract_zalando_fr,
=======
    TABLE_NAME_SCRAPING_ASOS: extract_asos,
>>>>>>> 46c1961f
}


def extract_product(table_name: str, scraped_page: ScrapedPage) -> Optional[Product]:
    """
    Extract product attributes and sustainability information from the `scraped_page`'s HTML.

    Args:
        table_name (str): Necessary to find the right extractor function
        scraped_page (ScrapedPage): Domain object representation of scraping table

    Returns:
        Optional[Product]: Returns a valid `Product` object or `None` if extraction failed
    """

    parsed_page = parse_page(scraped_page)
    return EXTRACTOR_FOR_TABLE_NAME[table_name](parsed_page)<|MERGE_RESOLUTION|>--- conflicted
+++ resolved
@@ -2,15 +2,10 @@
 
 from core import log
 from core.constants import (
-<<<<<<< HEAD
+    TABLE_NAME_SCRAPING_ASOS,
     TABLE_NAME_SCRAPING_OTTO,
     TABLE_NAME_SCRAPING_ZALANDO,
     TABLE_NAME_SCRAPING_ZALANDO_FR,
-=======
-    TABLE_NAME_SCRAPING_ASOS,
-    TABLE_NAME_SCRAPING_OTTO,
-    TABLE_NAME_SCRAPING_ZALANDO,
->>>>>>> 46c1961f
 )
 from core.domain import Product, ScrapedPage
 
@@ -25,13 +20,10 @@
 
 # Maps a scraping table name to its extraction method
 EXTRACTOR_FOR_TABLE_NAME = {
+    TABLE_NAME_SCRAPING_ASOS: extract_asos,
     TABLE_NAME_SCRAPING_OTTO: extract_otto,
     TABLE_NAME_SCRAPING_ZALANDO: extract_zalando,
-<<<<<<< HEAD
     TABLE_NAME_SCRAPING_ZALANDO_FR: extract_zalando_fr,
-=======
-    TABLE_NAME_SCRAPING_ASOS: extract_asos,
->>>>>>> 46c1961f
 }
 
 
