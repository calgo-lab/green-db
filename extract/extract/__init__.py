--- conflicted
+++ resolved
@@ -32,12 +32,9 @@
     TABLE_NAME_SCRAPING_OTTO: extract_otto,
     TABLE_NAME_SCRAPING_ZALANDO_DE: extract_zalando,
     TABLE_NAME_SCRAPING_ZALANDO_FR: extract_zalando_fr,
-<<<<<<< HEAD
     TABLE_NAME_SCRAPING_ASOS: extract_asos,
     TABLE_NAME_SCRAPING_HM: extract_hm,
-=======
     TABLE_NAME_SCRAPING_ZALANDO_UK: extract_zalando_uk,
->>>>>>> 3a164934
 }
 
 
