--- conflicted
+++ resolved
@@ -3,12 +3,8 @@
 # type: ignore[attr-defined]
 import re
 from logging import getLogger
-<<<<<<< HEAD
 from typing import Any, Callable, Optional, List
-=======
-from typing import Any, Callable, Optional
 from urllib.parse import urlparse
->>>>>>> 90b631bf
 
 from bs4 import BeautifulSoup
 from pydantic import ValidationError
