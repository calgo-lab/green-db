--- conflicted
+++ resolved
@@ -25,7 +25,6 @@
         return list_object[0]
 
 
-<<<<<<< HEAD
 def get_product_from_JSON_LD(json_ld: List[Any], else_return: Any = {}) -> Any:
     """
     Helper function to return the product element of a `JSON_LD` object if it exists.
@@ -42,7 +41,8 @@
         if element.get('@type') == 'Product':
             return element
     return else_return
-=======
+
+
 def sustainability_labels_to_certificates(
     certificate_strings: list[str], certificate_mapping: dict
 ) -> list[str]:
@@ -95,5 +95,4 @@
         localized_certificate_info
         for localized_certificate_info in localized_certificate_infos
         if localized_certificate_info["name"].lower() in [x.lower() for x in certificate_strings]
-    ]
->>>>>>> 3a164934
+    ]