from logging import getLogger
from typing import Iterator
from urllib.parse import urlparse

from scrapy_splash import SplashJsonResponse, SplashRequest

from ..splash import minimal_script
from ._base import BaseSpider

logger = getLogger(__name__)


class AmazonSpider(BaseSpider):
    name = "amazon"
    allowed_domains = ["amazon.de"]

    def parse_SERP(self, response: SplashJsonResponse) -> Iterator[SplashRequest]:
        """
        The `Scrapy` framework executes this method.

        Yields:
            Iterator[SplashRequest]: Requests that will be performed to scrap each product page
        """
        # Save HTML to database
        self._save_SERP(response)
        parsed_url = urlparse(response.url)
        url_domain = f"https://{parsed_url.netloc}"
        urls = response.css("div.a-row.a-size-base.a-color-base a::attr(href)").getall()
        prices = response.css(
            "div.a-row.a-size-base.a-color-base span.a-price-whole::text"
        ).getall()

        # Yield request for each product
        logger.info(f"Number of products to be scraped {len(urls)}")

        for url, price in zip(urls, prices):
            if "refinements=p_n_cpf_eligible" in url:
                yield SplashRequest(
                    url=f"{url_domain}{url}",
                    callback=self.parse_PRODUCT,
<<<<<<< HEAD
                    meta={"request_meta_information": {"price": price}}
                    | self.create_default_request_meta(response),
=======
                    meta={
                        "request_meta_information": {
                            "price": price.encode("ascii", "ignore").decode()
                        }
                    },
>>>>>>> e34c8888
                    endpoint="execute",
                    priority=1,  # higher priority than SERP
                    args={  # passed to Splash HTTP API
                        "wait": self.request_timeout,
                        "lua_source": minimal_script,
                        "timeout": 180,
                        "allowed_content_type": "text/html",
                    },
                )

        # Pagination
        next_path = response.css(".s-pagination-selected+ .s-pagination-button::attr(href)").get()
        if next_path:
            page_number = response.css(".s-pagination-selected+ .s-pagination-button::text").get()
            next_page = f"{url_domain}{next_path}"

            logger.info(f"Next page found, number {page_number} at {next_page}")

            yield SplashRequest(
                url=next_page,
                callback=self.parse_SERP,
                meta=self.create_default_request_meta(response, original_url=next_page),
                endpoint="execute",
                args={  # passed to Splash HTTP API
                    "wait": self.request_timeout,
                    "lua_source": minimal_script,
                    "timeout": 180,
                    "allowed_content_type": "text/html",
                },
            )
        else:
            logger.info(f"No further pages found for {response.url}")<|MERGE_RESOLUTION|>--- conflicted
+++ resolved
@@ -38,16 +38,9 @@
                 yield SplashRequest(
                     url=f"{url_domain}{url}",
                     callback=self.parse_PRODUCT,
-<<<<<<< HEAD
-                    meta={"request_meta_information": {"price": price}}
-                    | self.create_default_request_meta(response),
-=======
-                    meta={
-                        "request_meta_information": {
-                            "price": price.encode("ascii", "ignore").decode()
-                        }
-                    },
->>>>>>> e34c8888
+                    meta={"request_meta_information":
+                              {"price": price.encode("ascii", "ignore").decode()}}
+                         | self.create_default_request_meta(response),
                     endpoint="execute",
                     priority=1,  # higher priority than SERP
                     args={  # passed to Splash HTTP API
