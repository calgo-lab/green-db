import json
from abc import abstractmethod
from datetime import datetime
from logging import getLogger
from typing import Any, Dict, Iterator, List, Optional, Union

from message_queue import MessageQueue
from scrapy import Spider
from scrapy.http.response import Response as ScrapyHttpResponse
from scrapy.http.response.text import TextResponse as ScrapyTextResponse
from scrapy_splash import SplashJsonResponse, SplashRequest

from core.constants import (
    TABLE_NAME_SCRAPING_ASOS,
    TABLE_NAME_SCRAPING_OTTO,
    TABLE_NAME_SCRAPING_ZALANDO,
    TABLE_NAME_SCRAPING_ZALANDO_FR,
    TABLE_NAME_SCRAPING_HM,
)
from core.domain import PageType, ScrapedPage

from ..splash import minimal_script
from ..start_scripts.asos import get_settings as get_asos_settings
from ..start_scripts.otto import get_settings as get_otto_settings
from ..start_scripts.zalando import get_settings as get_zalando_settings
from ..start_scripts.zalando_fr import get_settings as get_zalando_fr_settings
from ..start_scripts.hm import get_settings as get_hm_settings

logger = getLogger(__name__)

SETTINGS = {
    TABLE_NAME_SCRAPING_OTTO: get_otto_settings(),
    TABLE_NAME_SCRAPING_ZALANDO: get_zalando_settings(),
    TABLE_NAME_SCRAPING_ASOS: get_asos_settings(),
    TABLE_NAME_SCRAPING_ZALANDO_FR: get_zalando_fr_settings(),
    TABLE_NAME_SCRAPING_HM: get_hm_settings(),
}


def load_meta_data(meta_data: str) -> dict:
    """
    Helper method to load meta_data.

    Args:
        meta_data: Additional meta information that could be useful downstream.

    Returns:
        dict: meta_data represented as dict.
    """
    if meta_data:
        meta_data = json.loads(meta_data) if isinstance(meta_data, str) else meta_data  # type: ignore # noqa
        if isinstance(meta_data, dict):
            return meta_data  # type: ignore
        else:
            logger.error(
                "Argument 'meta_data' need to be of type dict or serialized JSON string."
            )
    else:
        return None  # type: ignore


class BaseSpider(Spider):
    def __init__(
<<<<<<< HEAD
            self,
            timestamp: datetime,
            start_urls: Optional[Union[str, List[str]]] = None,
            category: Optional[str] = None,
            search_term: Optional[str] = None,
            meta_data: Optional[Union[str, Dict[str, str]]] = None,
            products_per_page: Optional[int] = None,
            **kwargs: Dict[str, Any]
=======
        self,
        start_urls: Union[str, List[str]],
        category: str,
        timestamp: datetime,
        search_term: Optional[str] = None,
        meta_data: Optional[Union[str, Dict[str, str]]] = None,
        products_per_page: Optional[int] = None,
        **kwargs: Dict[str, Any],
>>>>>>> 3a164934
    ) -> None:
        """
        Base `class` for all spiders.
        It implements a bunch of methods that are re-used by child classes.
        Also, defines an `abstractmethod` that needs to implemented.

        Args:
            start_urls (Union[str, List[str]]): URL the spider should start at
            category (str): All products found belong to this category
            timestamp (datetime): When was this scraping run started
            search_term (Optional[str], optional): Meta information about this scraping run.
                Defaults to None.
            meta_data (Optional[Union[str, Dict[str, str]]], optional): Additional meta information
                that could be useful downstream. Defaults to None.
            products_per_page (Optional[int], optional): Limits how many products should be
                scraped for each starting page. Defaults to None.
        """

        # set default value
        self.request_timeout = getattr(self, "request_timeout", 0.5)
        self.table_name: str = getattr(self, "table_name", self.name)  # type: ignore
        self.StartRequest = SplashRequest

        super().__init__(name=self.name, **kwargs)

        self.meta_data: Dict[str, str] = {}
        self.timestamp = timestamp
        self.message_queue = MessageQueue()

        if not self.name:
            logger.error("It's necessary to set the Spider's 'name' attribute.")

<<<<<<< HEAD
        if category:
            self.category = category

        self.meta_data = load_meta_data(meta_data)
=======
        if meta_data:
            meta_data = json.loads(meta_data) if type(meta_data) == str else meta_data

            if type(meta_data) == dict:
                self.meta_data = meta_data
            else:
                logger.error(
                    "Argument 'meta_data' need to be of type dict or serialized JSON string."
                )
>>>>>>> 3a164934

        if search_term:
            self.meta_data["search_term"] = search_term  # type: ignore

<<<<<<< HEAD
        if start_urls:
            if not (type(start_urls) == str or type(start_urls) == list):
                logger.error(
                    "Argument 'start_urls' need to be of type list or (comma-separated) string."
                )
            else:
                self.start_urls = start_urls.split(",") if type(
                    start_urls) == str else start_urls  # type: ignore # noqa
=======
        if not (type(start_urls) == str or type(start_urls) == list):
            logger.error(
                "Argument 'start_urls' need to be of type list or (comma-separated) string."
            )

        self.start_urls = start_urls.split(",") if type(start_urls) == str else start_urls  # type: ignore # noqa
>>>>>>> 3a164934

        # By default there will be no limit to the amount of products scraped per page
        self.products_per_page = int(products_per_page) if products_per_page else products_per_page

    def start_requests(self) -> Iterator[SplashRequest]:
        """
        The `Scrapy` framework executes this method.

        Yields:
            Iterator[SplashRequest]: Requests that will be performed
        """
        settings = []
        if self.start_urls:
            for start_url in self.start_urls:
                settings.append(
                    {"start_urls": start_url,
                     "category": self.category,
                     "meta_data": self.meta_data})
        else:
            settings = SETTINGS.get(self.name)

        for setting in settings:
            yield self.StartRequest(
                url=setting.get("start_urls"),
                callback=self.parse_SERP,
                meta={
                    "category": setting.get("category"),
                    "meta_data": setting.get("meta_data"),
                    "original_URL": setting.get("start_urls"),
                },
                **{
                    "endpoint": "execute",
                    "args": {  # passed to Splash HTTP API
                        "wait": self.request_timeout,
                        "lua_source": minimal_script,
                        "timeout": 180,
                    },
                }
                if self.StartRequest == SplashRequest
                else {},
            )

            logger.info(f"Crawling setting: {setting}")

    def _save_SERP(
            self, response: Union[SplashJsonResponse, ScrapyHttpResponse, ScrapyTextResponse]
    ) -> None:
        """
        Helper method for child classes. Simply instantiates a `SrapedPage` object
            and enqueues this to the scraping `Queue`.

        Args:
            response (SplashJsonResponse): Response from a performed request
        """
        scraped_page = ScrapedPage(
            timestamp=self.timestamp,
            merchant=self.name,
            url=response.url,
            html=response.body.decode("utf-8"),
            page_type=PageType.SERP,
            category=response.meta.get("category"),
            meta_information=load_meta_data(response.meta.get("meta_data")),
        )

        self.message_queue.add_scraping(table_name=self.table_name, scraped_page=scraped_page)

    def parse_PRODUCT(self, response: Union[SplashJsonResponse, ScrapyHttpResponse]) -> None:
        """
        Helper method for child classes. Simply instantiates a `SrapedPage` object
            and enqueues this to the scraping `Queue`.

        Args:
            response (SplashJsonResponse): Response from a performed request
        """

        request_meta_information = response.meta.get("request_meta_information", None)
        if request_meta_information is not None:
            meta_information = self.meta_data | request_meta_information
        else:
            meta_information = self.meta_data

        scraped_page = ScrapedPage(
            timestamp=self.timestamp,
            merchant=self.name,
            url=response.url,
            html=response.body.decode("utf-8"),
            page_type=PageType.PRODUCT,
<<<<<<< HEAD
            category=response.meta.get("category"),
            meta_information=load_meta_data(response.meta.get("meta_data")),
=======
            category=self.category,
            meta_information=meta_information,
>>>>>>> 3a164934
        )

        self.message_queue.add_scraping(table_name=self.table_name, scraped_page=scraped_page)

    @abstractmethod
    def parse_SERP(self, response: SplashJsonResponse) -> Iterator[SplashRequest]:
        """
        Abstract method forces child classes to implement this.
        It is responsible for yielding new `SplashRequest` for each product on the `response` page
            and use pagination to the new result page (a.k.a `SERP`).

        Args:
            response (SplashJsonResponse): Response from a performed request

        Yields:
            Iterator[SplashRequest]: New request for each product on `response` page and pagination
        """<|MERGE_RESOLUTION|>--- conflicted
+++ resolved
@@ -11,10 +11,12 @@
 from scrapy_splash import SplashJsonResponse, SplashRequest
 
 from core.constants import (
+    TABLE_NAME_SCRAPING_AMAZON,
     TABLE_NAME_SCRAPING_ASOS,
     TABLE_NAME_SCRAPING_OTTO,
-    TABLE_NAME_SCRAPING_ZALANDO,
+    TABLE_NAME_SCRAPING_ZALANDO_DE,
     TABLE_NAME_SCRAPING_ZALANDO_FR,
+    TABLE_NAME_SCRAPING_ZALANDO_UK,
     TABLE_NAME_SCRAPING_HM,
 )
 from core.domain import PageType, ScrapedPage
@@ -24,16 +26,20 @@
 from ..start_scripts.otto import get_settings as get_otto_settings
 from ..start_scripts.zalando import get_settings as get_zalando_settings
 from ..start_scripts.zalando_fr import get_settings as get_zalando_fr_settings
+from ..start_scripts.zalando_uk import get_settings as get_zalando_uk_settings
 from ..start_scripts.hm import get_settings as get_hm_settings
+from ..start_scripts.amazon import get_settings as get_amazon_settings
 
 logger = getLogger(__name__)
 
 SETTINGS = {
     TABLE_NAME_SCRAPING_OTTO: get_otto_settings(),
-    TABLE_NAME_SCRAPING_ZALANDO: get_zalando_settings(),
     TABLE_NAME_SCRAPING_ASOS: get_asos_settings(),
+    TABLE_NAME_SCRAPING_ZALANDO_DE: get_zalando_settings(),
     TABLE_NAME_SCRAPING_ZALANDO_FR: get_zalando_fr_settings(),
+    TABLE_NAME_SCRAPING_ZALANDO_UK: get_zalando_uk_settings(),
     TABLE_NAME_SCRAPING_HM: get_hm_settings(),
+    TABLE_NAME_SCRAPING_AMAZON: get_amazon_settings(),
 }
 
 
@@ -61,7 +67,6 @@
 
 class BaseSpider(Spider):
     def __init__(
-<<<<<<< HEAD
             self,
             timestamp: datetime,
             start_urls: Optional[Union[str, List[str]]] = None,
@@ -70,16 +75,6 @@
             meta_data: Optional[Union[str, Dict[str, str]]] = None,
             products_per_page: Optional[int] = None,
             **kwargs: Dict[str, Any]
-=======
-        self,
-        start_urls: Union[str, List[str]],
-        category: str,
-        timestamp: datetime,
-        search_term: Optional[str] = None,
-        meta_data: Optional[Union[str, Dict[str, str]]] = None,
-        products_per_page: Optional[int] = None,
-        **kwargs: Dict[str, Any],
->>>>>>> 3a164934
     ) -> None:
         """
         Base `class` for all spiders.
@@ -112,27 +107,14 @@
         if not self.name:
             logger.error("It's necessary to set the Spider's 'name' attribute.")
 
-<<<<<<< HEAD
         if category:
             self.category = category
 
         self.meta_data = load_meta_data(meta_data)
-=======
-        if meta_data:
-            meta_data = json.loads(meta_data) if type(meta_data) == str else meta_data
-
-            if type(meta_data) == dict:
-                self.meta_data = meta_data
-            else:
-                logger.error(
-                    "Argument 'meta_data' need to be of type dict or serialized JSON string."
-                )
->>>>>>> 3a164934
 
         if search_term:
             self.meta_data["search_term"] = search_term  # type: ignore
 
-<<<<<<< HEAD
         if start_urls:
             if not (type(start_urls) == str or type(start_urls) == list):
                 logger.error(
@@ -141,14 +123,6 @@
             else:
                 self.start_urls = start_urls.split(",") if type(
                     start_urls) == str else start_urls  # type: ignore # noqa
-=======
-        if not (type(start_urls) == str or type(start_urls) == list):
-            logger.error(
-                "Argument 'start_urls' need to be of type list or (comma-separated) string."
-            )
-
-        self.start_urls = start_urls.split(",") if type(start_urls) == str else start_urls  # type: ignore # noqa
->>>>>>> 3a164934
 
         # By default there will be no limit to the amount of products scraped per page
         self.products_per_page = int(products_per_page) if products_per_page else products_per_page
@@ -176,7 +150,7 @@
                 callback=self.parse_SERP,
                 meta={
                     "category": setting.get("category"),
-                    "meta_data": setting.get("meta_data"),
+                    "meta_data": load_meta_data(setting.get("meta_data")),
                     "original_URL": setting.get("start_urls"),
                 },
                 **{
@@ -210,7 +184,7 @@
             html=response.body.decode("utf-8"),
             page_type=PageType.SERP,
             category=response.meta.get("category"),
-            meta_information=load_meta_data(response.meta.get("meta_data")),
+            meta_information=response.meta.get("meta_data"),
         )
 
         self.message_queue.add_scraping(table_name=self.table_name, scraped_page=scraped_page)
@@ -224,11 +198,8 @@
             response (SplashJsonResponse): Response from a performed request
         """
 
-        request_meta_information = response.meta.get("request_meta_information", None)
-        if request_meta_information is not None:
-            meta_information = self.meta_data | request_meta_information
-        else:
-            meta_information = self.meta_data
+        request_meta_information = response.meta.get("request_meta_information", {})
+        meta_information = response.meta.get("meta_data") | request_meta_information
 
         scraped_page = ScrapedPage(
             timestamp=self.timestamp,
@@ -236,13 +207,8 @@
             url=response.url,
             html=response.body.decode("utf-8"),
             page_type=PageType.PRODUCT,
-<<<<<<< HEAD
             category=response.meta.get("category"),
-            meta_information=load_meta_data(response.meta.get("meta_data")),
-=======
-            category=self.category,
             meta_information=meta_information,
->>>>>>> 3a164934
         )
 
         self.message_queue.add_scraping(table_name=self.table_name, scraped_page=scraped_page)
