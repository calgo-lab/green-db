import json
from abc import abstractmethod
from datetime import datetime
from logging import getLogger
from typing import Any, Dict, Iterator, List, Optional, Union

from message_queue import MessageQueue
from scrapy import Spider
from scrapy.http.response import Response as ScrapyHttpResponse
from scrapy.http.response.text import TextResponse as ScrapyTextResponse
from scrapy_splash import SplashJsonResponse, SplashRequest

from core.constants import (
    TABLE_NAME_SCRAPING_AMAZON_DE,
    TABLE_NAME_SCRAPING_AMAZON_FR,
<<<<<<< HEAD
    TABLE_NAME_SCRAPING_ASOS_FR,
    TABLE_NAME_SCRAPING_HM_FR,
    TABLE_NAME_SCRAPING_OTTO_DE,
=======
    TABLE_NAME_SCRAPING_AMAZON_UK,
    TABLE_NAME_SCRAPING_ASOS,
    TABLE_NAME_SCRAPING_HM,
    TABLE_NAME_SCRAPING_OTTO,
>>>>>>> cefb932d
    TABLE_NAME_SCRAPING_ZALANDO_DE,
    TABLE_NAME_SCRAPING_ZALANDO_FR,
    TABLE_NAME_SCRAPING_ZALANDO_GB,
)
from core.domain import ConsumerLifestageType, CountryType, GenderType, PageType, ScrapedPage

from ..splash import minimal_script
from ..start_scripts.amazon_de import get_settings as get_amazon_de_settings
from ..start_scripts.amazon_fr import get_settings as get_amazon_fr_settings
<<<<<<< HEAD
from ..start_scripts.asos_fr import get_settings as get_asos_fr_settings
from ..start_scripts.hm_fr import get_settings as get_hm_fr_settings
from ..start_scripts.otto_de import get_settings as get_otto_de_settings
from ..start_scripts.zalando_de import get_settings as get_zalando_de_settings
=======
from ..start_scripts.amazon_uk import get_settings as get_amazon_uk_settings
from ..start_scripts.asos import get_settings as get_asos_settings
from ..start_scripts.hm import get_settings as get_hm_settings
from ..start_scripts.otto import get_settings as get_otto_settings
from ..start_scripts.zalando import get_settings as get_zalando_settings
>>>>>>> cefb932d
from ..start_scripts.zalando_fr import get_settings as get_zalando_fr_settings
from ..start_scripts.zalando_uk import get_settings as get_zalando_uk_settings

logger = getLogger(__name__)

SETTINGS = {
    TABLE_NAME_SCRAPING_OTTO_DE: get_otto_de_settings(),
    TABLE_NAME_SCRAPING_ASOS_FR: get_asos_fr_settings(),
    TABLE_NAME_SCRAPING_ZALANDO_DE: get_zalando_de_settings(),
    TABLE_NAME_SCRAPING_ZALANDO_FR: get_zalando_fr_settings(),
    TABLE_NAME_SCRAPING_ZALANDO_GB: get_zalando_uk_settings(),
    TABLE_NAME_SCRAPING_HM_FR: get_hm_fr_settings(),
    TABLE_NAME_SCRAPING_AMAZON_DE: get_amazon_de_settings(),
    TABLE_NAME_SCRAPING_AMAZON_FR: get_amazon_fr_settings(),
    TABLE_NAME_SCRAPING_AMAZON_UK: get_amazon_uk_settings(),
}


class BaseSpider(Spider):
    def __init__(
        self,
        timestamp: datetime,
        start_urls: Optional[Union[str, List[str]]] = None,
        category: Optional[str] = None,
        gender: Optional[str] = None,
        consumer_lifestage: Optional[str] = None,
        search_term: Optional[str] = None,
        meta_data: Optional[Union[str, Dict[str, str]]] = None,
        products_per_page: Optional[int] = None,
        **kwargs: Dict[str, Any],
    ) -> None:
        """
        Base `class` for all spiders.
        It implements a bunch of methods that are re-used by child classes.
        Also, defines an `abstractmethod` that needs to implemented.

        Args:
            timestamp (datetime): When was this scraping run started
            start_urls (Optional[Union[str, List[str]]], optional): URL the spider should start at
            category (Optional[str], optional): All products found belong to this category
            gender (Optional[str]): All products found belong to this gender
            consumer_lifestage (Optional[str]): All products found belong to this consumer_lifestage
            search_term (Optional[str], optional): Meta information about this scraping run.
                Defaults to None.
            meta_data (Optional[Union[str, Dict[str, str]]], optional): Additional meta information
                that could be useful downstream. Defaults to None.
            products_per_page (Optional[int], optional): Limits how many products should be
                scraped for each starting page. Defaults to None.
        """

        if not self.name:
            logger.error("It's necessary to set the Spider's 'name' attribute.")

        super().__init__(name=self.name, **kwargs)
        self.table_name: str = getattr(self, "table_name", self.name)  # type: ignore

        merchant, country = self.name.rsplit("_", 1)
        self.merchant = merchant
        self.country = CountryType(country)

        # set default value
        self.request_timeout = getattr(self, "request_timeout", 0.5)
        self.StartRequest = SplashRequest  # default StartRequest is set to SplashRequest
        self.source = self.merchant  # TODO: change when source is no more equal to merchant

        self.timestamp = timestamp
        self.message_queue = MessageQueue()

        if start_urls:
            self.start_urls = start_urls
            if category:
                self.category = category
                self.meta_data = meta_data
                self.gender = GenderType(gender)
                self.consumer_lifestage = ConsumerLifestageType(consumer_lifestage)
                if search_term and self.meta_data:
                    self.meta_data |= {"search_term": search_term}  # type: ignore
                elif search_term:
                    self.meta_data = {"search_term": search_term}  # type: ignore
            else:
                logger.error("When setting 'start_urls', 'category', also needs to be set.")
        else:
            logger.info("Spider will be initialized using start_script.")

        # By default there will be no limit to the amount of products scraped per page
        self.products_per_page = int(products_per_page) if products_per_page else products_per_page

    @staticmethod
    def parse_urls(start_urls: Union[str, List[str]]) -> List[str]:  # type: ignore
        """
        Helper method to parse start_urls.

        Args:
            start_urls: Additional meta information that could be useful downstream.

        Returns:
            List[str]: start_urls represented as a List.
        """
        if not (type(start_urls) == str or type(start_urls) == list):
            logger.error(
                "Argument 'start_urls' need to be of type list or (comma-separated) string."
            )
        else:
            return start_urls.split(",") if type(start_urls) == str else start_urls  # type: ignore

    @staticmethod
    def parse_meta_data(meta_data: Union[Dict[str, str], str]) -> Union[dict, None]:  # type: ignore
        """
        Helper method to parse meta_data.

        Args:
            meta_data: Additional meta information that could be useful downstream.

        Returns:
            dict: meta_data represented as dict.
        """
        if meta_data:
            meta_data = json.loads(meta_data) if isinstance(meta_data, str) else meta_data  # type: ignore # noqa
            if isinstance(meta_data, dict):
                return meta_data  # type: ignore
            else:
                logger.error(
                    "Argument 'meta_data' needs to be of type dict or serialized JSON string."
                )
                return None  # type: ignore
        return None

    def start_requests(self) -> Iterator[SplashRequest]:
        """
        The `Scrapy` framework executes this method. If start_urls are set, the spider will just
        crawl the specified urls. If no start_urls are specified (default) the spider will read
        all settings from its respective start_script file and generate start_requests.

        Yields:
            Iterator[SplashRequest]: Requests that will be performed
        """

        def get_request_specific_parameters() -> dict:
            if self.StartRequest == SplashRequest:
                return {
                    "endpoint": "execute",
                    "args": {  # passed to Splash HTTP API
                        "wait": self.request_timeout,
                        "lua_source": minimal_script,
                        "timeout": 180,
                    },
                }
            return {}

        # If a start URL is given, we need to create the settings manually
        if self.start_urls:
            settings = [
                {
                    "start_urls": self.start_urls,
                    "category": self.category,
                    "gender": self.gender,
                    "consumer_lifestage": self.consumer_lifestage,
                    "meta_data": self.meta_data,
                }
            ]
        else:
            settings = SETTINGS.get(self.name)  # type: ignore

        for setting in settings:
            for start_url in self.parse_urls(setting.get("start_urls")):  # type: ignore
                yield self.StartRequest(
                    url=start_url,
                    callback=self.parse_SERP,
                    meta={
                        "category": setting.get("category"),
                        "gender": setting.get("gender"),
                        "consumer_lifestage": setting.get("consumer_lifestage"),
                        "meta_data": self.parse_meta_data(setting.get("meta_data")),  # type: ignore
                    },
                    **get_request_specific_parameters(),
                )
            logger.info(f"Crawling setting: {setting}")

    def _save_SERP(
        self, response: Union[SplashJsonResponse, ScrapyHttpResponse, ScrapyTextResponse]
    ) -> None:
        """
        Helper method for child classes. Simply instantiates a `SrapedPage` object
            and enqueues this to the scraping `Queue`.

        Args:
            response (SplashJsonResponse): Response from a performed request
        """
        scraped_page = ScrapedPage(
            timestamp=self.timestamp,
            source=self.source,
            merchant=self.merchant,
            country=self.country,
            url=response.url,
            html=response.body.decode("utf-8"),
            page_type=PageType.SERP,
            category=response.meta.get("category"),
            gender=GenderType(response.meta.get("gender")),
            consumer_lifestage=ConsumerLifestageType(response.meta.get("consumer_lifestage")),
            meta_information=response.meta.get("meta_data"),
        )

        self.message_queue.add_scraping(table_name=self.table_name, scraped_page=scraped_page)

    def parse_PRODUCT(self, response: Union[SplashJsonResponse, ScrapyHttpResponse]) -> None:
        """
        Helper method for child classes. Simply instantiates a `SrapedPage` object
            and enqueues this to the scraping `Queue`.

        Args:
            response (SplashJsonResponse): Response from a performed request
        """

        if meta_information := response.meta.get("meta_data"):
            meta_information |= response.meta.get("request_meta_information", {})
        else:
            meta_information = response.meta.get("request_meta_information")

        scraped_page = ScrapedPage(
            timestamp=self.timestamp,
            source=self.source,
            merchant=self.merchant,
            country=self.country,
            url=response.url,
            html=response.body.decode("utf-8"),
            page_type=PageType.PRODUCT,
            category=response.meta.get("category"),
            gender=GenderType(response.meta.get("gender")),
            consumer_lifestage=ConsumerLifestageType(response.meta.get("consumer_lifestage")),
            meta_information=meta_information,
        )

        self.message_queue.add_scraping(table_name=self.table_name, scraped_page=scraped_page)

    @abstractmethod
    def parse_SERP(self, response: SplashJsonResponse) -> Iterator[SplashRequest]:
        """
        Abstract method forces child classes to implement this.
        It is responsible for yielding new `SplashRequest` for each product on the `response` page
            and use pagination to the new result page (a.k.a `SERP`).

        Args:
            response (SplashJsonResponse): Response from a performed request

        Yields:
            Iterator[SplashRequest]: New request for each product on `response` page and pagination
        """

    @staticmethod
    def create_default_request_meta(
        response: Union[ScrapyTextResponse, ScrapyHttpResponse], original_url: Optional[str] = None
    ) -> Dict:
        """
        Helper method to create default request meta. All 'SERP' and 'PRODUCT' requests need to "
        "implement this. It will propagate the meta information from the original/ parent request "
        "to the child requests.

        Args:
            response (ScrapyTextResponse, ScrapyHttpResponse): Response from parent request.
            original_url (str): Optional url to set as original/ parent url instead of response.url

        Returns:
            Dict: Dict with the default meta information to use in child request.
        """

        return {
            "original_URL": original_url if original_url else response.url,
            "category": response.meta.get("category"),
            "gender": response.meta.get("gender"),
            "consumer_lifestage": response.meta.get("consumer_lifestage"),
            "meta_data": response.meta.get("meta_data"),
        }<|MERGE_RESOLUTION|>--- conflicted
+++ resolved
@@ -13,16 +13,10 @@
 from core.constants import (
     TABLE_NAME_SCRAPING_AMAZON_DE,
     TABLE_NAME_SCRAPING_AMAZON_FR,
-<<<<<<< HEAD
+    TABLE_NAME_SCRAPING_AMAZON_GB,
     TABLE_NAME_SCRAPING_ASOS_FR,
     TABLE_NAME_SCRAPING_HM_FR,
     TABLE_NAME_SCRAPING_OTTO_DE,
-=======
-    TABLE_NAME_SCRAPING_AMAZON_UK,
-    TABLE_NAME_SCRAPING_ASOS,
-    TABLE_NAME_SCRAPING_HM,
-    TABLE_NAME_SCRAPING_OTTO,
->>>>>>> cefb932d
     TABLE_NAME_SCRAPING_ZALANDO_DE,
     TABLE_NAME_SCRAPING_ZALANDO_FR,
     TABLE_NAME_SCRAPING_ZALANDO_GB,
@@ -32,18 +26,11 @@
 from ..splash import minimal_script
 from ..start_scripts.amazon_de import get_settings as get_amazon_de_settings
 from ..start_scripts.amazon_fr import get_settings as get_amazon_fr_settings
-<<<<<<< HEAD
+from ..start_scripts.amazon_gb import get_settings as get_amazon_gb_settings
 from ..start_scripts.asos_fr import get_settings as get_asos_fr_settings
 from ..start_scripts.hm_fr import get_settings as get_hm_fr_settings
 from ..start_scripts.otto_de import get_settings as get_otto_de_settings
 from ..start_scripts.zalando_de import get_settings as get_zalando_de_settings
-=======
-from ..start_scripts.amazon_uk import get_settings as get_amazon_uk_settings
-from ..start_scripts.asos import get_settings as get_asos_settings
-from ..start_scripts.hm import get_settings as get_hm_settings
-from ..start_scripts.otto import get_settings as get_otto_settings
-from ..start_scripts.zalando import get_settings as get_zalando_settings
->>>>>>> cefb932d
 from ..start_scripts.zalando_fr import get_settings as get_zalando_fr_settings
 from ..start_scripts.zalando_uk import get_settings as get_zalando_uk_settings
 
@@ -58,7 +45,7 @@
     TABLE_NAME_SCRAPING_HM_FR: get_hm_fr_settings(),
     TABLE_NAME_SCRAPING_AMAZON_DE: get_amazon_de_settings(),
     TABLE_NAME_SCRAPING_AMAZON_FR: get_amazon_fr_settings(),
-    TABLE_NAME_SCRAPING_AMAZON_UK: get_amazon_uk_settings(),
+    TABLE_NAME_SCRAPING_AMAZON_GB: get_amazon_gb_settings(),
 }
 
 
