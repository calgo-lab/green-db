--- conflicted
+++ resolved
@@ -7,16 +7,10 @@
 from core.constants import (
     TABLE_NAME_SCRAPING_AMAZON_DE,
     TABLE_NAME_SCRAPING_AMAZON_FR,
-<<<<<<< HEAD
+    TABLE_NAME_SCRAPING_AMAZON_GB,
     TABLE_NAME_SCRAPING_ASOS_FR,
     TABLE_NAME_SCRAPING_HM_FR,
     TABLE_NAME_SCRAPING_OTTO_DE,
-=======
-    TABLE_NAME_SCRAPING_AMAZON_UK,
-    TABLE_NAME_SCRAPING_ASOS,
-    TABLE_NAME_SCRAPING_HM,
-    TABLE_NAME_SCRAPING_OTTO,
->>>>>>> cefb932d
     TABLE_NAME_SCRAPING_ZALANDO_DE,
     TABLE_NAME_SCRAPING_ZALANDO_FR,
     TABLE_NAME_SCRAPING_ZALANDO_GB,
@@ -31,7 +25,7 @@
     TABLE_NAME_SCRAPING_ZALANDO_GB,
     TABLE_NAME_SCRAPING_AMAZON_DE,
     TABLE_NAME_SCRAPING_AMAZON_FR,
-    TABLE_NAME_SCRAPING_AMAZON_UK,
+    TABLE_NAME_SCRAPING_AMAZON_GB,
 ]
 
 START_TIMESTAMP = datetime.utcnow()
